--- conflicted
+++ resolved
@@ -224,11 +224,7 @@
                           description, input_descriptions=None,
                           parameter_descriptions=None,
                           output_descriptions=None, citations=None,
-<<<<<<< HEAD
-                          examples=None):
-=======
-                          deprecated=False):
->>>>>>> fe229936
+                          deprecated=False, examples=None):
         if citations is None:
             citations = ()
         else:
@@ -242,11 +238,7 @@
                                          input_descriptions,
                                          parameter_descriptions,
                                          output_descriptions, citations,
-<<<<<<< HEAD
-                                         examples)
-=======
-                                         deprecated)
->>>>>>> fe229936
+                                         deprecated, examples)
         self[method.id] = method
 
 
@@ -254,11 +246,7 @@
     def register_function(self, function, inputs, parameters, name,
                           description, input_descriptions=None,
                           parameter_descriptions=None, citations=None,
-<<<<<<< HEAD
-                          examples=None):
-=======
-                          deprecated=False):
->>>>>>> fe229936
+                          deprecated=False, examples=None):
         if citations is None:
             citations = ()
         else:
@@ -272,11 +260,8 @@
                                                  description,
                                                  input_descriptions,
                                                  parameter_descriptions,
-<<<<<<< HEAD
-                                                 citations, examples)
-=======
-                                                 citations, deprecated)
->>>>>>> fe229936
+                                                 citations, deprecated,
+                                                 examples)
         self[visualizer.id] = visualizer
 
 
@@ -285,11 +270,7 @@
                           description, input_descriptions=None,
                           parameter_descriptions=None,
                           output_descriptions=None, citations=None,
-<<<<<<< HEAD
-                          examples=None):
-=======
-                          deprecated=False):
->>>>>>> fe229936
+                          deprecated=False, examples=None):
         if citations is None:
             citations = ()
         else:
@@ -303,9 +284,5 @@
                                              description, input_descriptions,
                                              parameter_descriptions,
                                              output_descriptions, citations,
-<<<<<<< HEAD
-                                             examples)
-=======
-                                             deprecated)
->>>>>>> fe229936
+                                             deprecated, examples)
         self[pipeline.id] = pipeline