# ----------------------------------------------------------------------------
# Copyright (c) 2016-2020, QIIME 2 development team.
#
# Distributed under the terms of the Modified BSD License.
#
# The full license is in the file LICENSE, distributed with this software.
# ----------------------------------------------------------------------------

import collections
import os
import pkg_resources
import enum

import qiime2.core.type
from qiime2.core.format import FormatBase
from qiime2.plugin.model import SingleFileDirectoryFormatBase
from qiime2.sdk.util import parse_type
from qiime2.core.type import is_semantic_type


class GetFormatFilters(enum.Flag):
    EXPORTABLE = enum.auto()
    IMPORTABLE = enum.auto()


class PluginManager:
    entry_point_group = 'qiime2.plugins'
    __instance = None

    @classmethod
    def iter_entry_points(cls):
        """Yield QIIME 2 plugin entry points.

        If the QIIMETEST environment variable is set, only the framework
        testing plugin entry point (`dummy-plugin`) will be yielded. Otherwise,
        all available plugin entry points (excluding `dummy-plugin`) will be
        yielded.

        """
        for entry_point in pkg_resources.iter_entry_points(
                group=cls.entry_point_group):
            if 'QIIMETEST' in os.environ:
                if entry_point.name == 'dummy-plugin':
                    yield entry_point
            else:
                if entry_point.name != 'dummy-plugin':
                    yield entry_point

    # This class is a singleton as it is slow to create, represents the
    # state of a qiime2 installation, and is needed *everywhere*
    def __new__(cls, add_plugins=True):
        if cls.__instance is None:
            self = super().__new__(cls)
            self._init(add_plugins=add_plugins)
            cls.__instance = self
        else:
            if add_plugins is False:
                raise ValueError(
                    'PluginManager singleton already exists, cannot change '
                    'default value for `add_plugins`.')
        return cls.__instance

    def _init(self, add_plugins):
        self.plugins = {}
<<<<<<< HEAD
        self.type_fragments = {}
=======
        self._plugin_by_id = {}
        self.semantic_types = {}
>>>>>>> 5a984b46
        self.transformers = collections.defaultdict(dict)
        self._reverse_transformers = collections.defaultdict(dict)
        self.formats = {}
        self.views = {}
        self.type_formats = []
        self._ff_to_sfdf = {}

        if add_plugins:
            # These are all dependent loops, each requires the loop above it to
            # be completed.
            for entry_point in self.iter_entry_points():
                project_name = entry_point.dist.project_name
                package = entry_point.module_name.split('.')[0]
                plugin = entry_point.load()

                self.add_plugin(plugin, package, project_name)

    def add_plugin(self, plugin, package=None, project_name=None):
        self.plugins[plugin.name] = plugin
        self._plugin_by_id[plugin.id] = plugin
        if plugin.package is None:
            plugin.package = package
        if plugin.project_name is None:
            plugin.project_name = project_name

        # validate _after_ applying arguments
        if plugin.package is None:
            raise ValueError(
                'No value specified for package - must provide a value for '
                '`package` or set `plugin.package`.')
        if plugin.project_name is None:
            raise ValueError(
                'No value specified for project_name - must proved a value '
                'for `project_name` or set `plugin.project_name`.')

        self._integrate_plugin(plugin)
        plugin.freeze()

    def get_plugin(self, *, id=None, name=None):
        if id is None and name is None:
            raise ValueError("No plugin requested.")
        elif id is not None:
            try:
                return self._plugin_by_id[id]
            except KeyError:
                raise KeyError('No plugin currently registered '
                               'with id: "%s".' % (id,))
        else:
            try:
                return self.plugins[name]
            except KeyError:
                raise KeyError('No plugin currently registered '
                               'with name: "%s".' % (name,))

    def _integrate_plugin(self, plugin):
        for type_name, type_record in plugin.type_fragments.items():
            if type_name in self.type_fragments:
                conflicting_type_record = \
                    self.type_fragments[type_name]
                raise ValueError("Duplicate semantic type (%r) defined in"
                                 " plugins: %r and %r"
                                 % (type_name, type_record.plugin.name,
                                    conflicting_type_record.plugin.name))

            self.type_fragments[type_name] = type_record

        for (input, output), transformer_record in plugin.transformers.items():
            if output in self.transformers[input]:
                raise ValueError("Transformer from %r to %r already exists."
                                 % transformer_record)
            self.transformers[input][output] = transformer_record
            self._reverse_transformers[output][input] = transformer_record

        for name, record in plugin.views.items():
            if name in self.views:
                raise NameError(
                    "Duplicate view registration (%r) defined in plugins: %r"
                    " and %r" %
                    (name, record.plugin.name, self.formats[name].plugin.name)
                )
            self.views[name] = record

        for name, record in plugin.formats.items():
            fmt = record.format

            if issubclass(
                    fmt, qiime2.plugin.model.SingleFileDirectoryFormatBase):
                if fmt.file.format in self._ff_to_sfdf.keys():
                    self._ff_to_sfdf[fmt.file.format].add(fmt)
                else:
                    self._ff_to_sfdf[fmt.file.format] = {fmt}

            # TODO: remove this when `sniff` is removed
            if hasattr(fmt, 'sniff') and hasattr(fmt, '_validate_'):
                raise RuntimeError(
                    'Format %r registered in plugin %r defines sniff and'
                    '_validate_ methods - only one is permitted.' %
                    (name, record.plugin.name)
                )

            self.formats[name] = record
        self.type_formats.extend(plugin.type_formats)

    def get_semantic_types(self):
        types = {}

        for plugin in self.plugins.values():
            for type_record in plugin.types.values():
                types[str(type_record.semantic_type)] = type_record

        return types

    # TODO: Should plugin loading be transactional? i.e. if there's
    # something wrong, the entire plugin fails to load any piece, like a
    # databases rollback/commit

    def get_formats(self, *, filter=None, semantic_type=None):
        """
        get_formats(self, *, filter=None, semantic_type=None)

        filter : enum
            filter is an enum integer that will be used to determine user
            input to output specified formats

        semantic_type : TypeExpression | String
            The semantic type is used to filter the formats associated with
            that specific semantic type

        This method will filter out the formats using the filter provided by
        the user and the semantic type. The return is a dictionary of filtered
        formats keyed on their string names.
        """
        if filter is not None and filter not in GetFormatFilters:
            raise ValueError("The format filter provided: %s is not "
                             "valid.", (filter))

        if semantic_type is None:
            formats = set(f.format for f in self.type_formats)

        else:
            formats = set()

            if isinstance(semantic_type, str):
                semantic_type = parse_type(semantic_type, "semantic")

            if is_semantic_type(semantic_type):
                for type_format in self.type_formats:
                    if semantic_type <= type_format.type_expression:
                        formats.add(type_format.format)
                        break

                if not formats:
                    raise ValueError("No formats associated with the type "
                                     f"{semantic_type}.")
            else:
                raise ValueError(f"{semantic_type} is not a valid semantic "
                                 "type.")

        transformable_formats = set(formats)

        if filter is None or GetFormatFilters.IMPORTABLE in filter:
            transformable_formats.update(
                self._get_formats_helper(formats, self._reverse_transformers))

        if filter is None or GetFormatFilters.EXPORTABLE in filter:
            transformable_formats.update(
                self._get_formats_helper(formats, self.transformers))

        result_formats = {}
        for format_ in transformable_formats:
            format_ = format_.__name__
            result_formats[format_] = self.formats[format_]

        return result_formats

    def _get_formats_helper(self, formats, transformer_dict):
        """
        _get_formats_helper(self, formats, transformer_dict)

        formats : Set[DirectoryFormat]
            We are finding all formats that are one transformer away from
            formats in this set

        tranformer_dict : Dict[ str, Dict[str, TransformerReord]]
            The dictionary of transformers allows the method to get formats
            that are transformable from the given format

        This method creates a set utilizing the transformers dictionary and
        the formats set to get related formats for a specific format.
        """
        query_set = set(formats)

        for format_ in formats:
            if issubclass(format_, SingleFileDirectoryFormatBase):
                if format_.file.format.__name__ in self.formats:
                    query_set.add(format_.file.format)

        result_formats = set(query_set)

        for format_ in query_set:
            for transformed_format in transformer_dict[format_]:
                if issubclass(transformed_format, FormatBase):
                    result_formats.add(transformed_format)

                    if issubclass(transformed_format,
                                  SingleFileDirectoryFormatBase):
                        result_formats.add(transformed_format.file.format)

                    if transformed_format in self._ff_to_sfdf:
                        result_formats.update(
                            self._ff_to_sfdf[transformed_format])

        return result_formats

    @property
    def importable_formats(self):
        """Return formats that are importable.
        A format is importable in a QIIME 2 deployment if it can be transformed
        into at least one of the canonical semantic type formats.
        """
        return self.get_formats(filter=GetFormatFilters.IMPORTABLE)

    @property
    def importable_types(self):
        """Return set of concrete semantic types that are importable.
        A concrete semantic type is importable if it has an associated
        directory format.
        """
        return self.get_semantic_types()

    def get_directory_format(self, semantic_type):
        if not qiime2.core.type.is_semantic_type(semantic_type):
            raise TypeError(
                "Must provide a semantic type via `semantic_type`, not %r" %
                semantic_type)

        dir_fmt = None
        for type_format_record in self.type_formats:
            if semantic_type <= type_format_record.type_expression:
                dir_fmt = type_format_record.format
                break

        if dir_fmt is None:
            raise TypeError(
                "Semantic type %r does not have a compatible directory format."
                % semantic_type)

        return dir_fmt<|MERGE_RESOLUTION|>--- conflicted
+++ resolved
@@ -62,12 +62,9 @@
 
     def _init(self, add_plugins):
         self.plugins = {}
-<<<<<<< HEAD
         self.type_fragments = {}
-=======
         self._plugin_by_id = {}
-        self.semantic_types = {}
->>>>>>> 5a984b46
+        self.semantic_types = {}=
         self.transformers = collections.defaultdict(dict)
         self._reverse_transformers = collections.defaultdict(dict)
         self.formats = {}
