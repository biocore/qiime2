--- conflicted
+++ resolved
@@ -52,14 +52,11 @@
         self.formats = {}
         self.views = {}
         self.type_formats = []
-<<<<<<< HEAD
         self._ff_to_sfdf = {}
         self._importable = set()
         self._exportable = set()
         self._canonical_formats = set()
-=======
         self.types = {}
->>>>>>> a0293a88
 
         # These are all dependent loops, each requires the loop above it to
         # be completed.
@@ -138,14 +135,6 @@
                           qiime2.plugin.model.SingleFileDirectoryFormatBase):
                 self._canonical_formats.add(type_format.format.file.format)
 
-    # TODO: Should plugin loading be transactional? i.e. if there's
-    # something wrong, the entire plugin fails to load any piece, like a
-    # databases rollback/commit
-
-<<<<<<< HEAD
-    def get_formats(self, *, include_all=False, importable=False,
-                    exportable=False, canonical_format=False):
-=======
     def get_semantic_types(self, *, plugin=None):
         types = set()
 
@@ -157,11 +146,12 @@
 
         return types
 
-    @property
-    def importable_formats(self):
-        """Return formats that are importable.
->>>>>>> a0293a88
+    # TODO: Should plugin loading be transactional? i.e. if there's
+    # something wrong, the entire plugin fails to load any piece, like a
+    # databases rollback/commit
 
+    def get_formats(self, *, include_all=False, importable=False,
+                    exportable=False, canonical_format=False):
         if include_all is True and canonical_format is True or include_all \
                 is True and importable is True or include_all is True and \
                 exportable is True:
