--- conflicted
+++ resolved
@@ -91,29 +91,19 @@
     # TODO: add tests for type/directory/transformer registrations
     def test_get_formats_include_all_formats(self):
         obs = self.pm.formats
-<<<<<<< HEAD
+
         exp = self.pm.get_formats()
-=======
-        exp = self.pm.get_formats(include_all=True, importable=False,
-                                  exportable=False, canonical_format=False)
->>>>>>> 57adf3c8
 
         self.assertEqual(obs, exp)
 
     def test_get_formats_importable_formats(self):
         obs = self.pm._importable
-<<<<<<< HEAD
         exp = self.pm.get_formats(filter=self.pm.FormatFilters.IMPORTABLE)
-=======
-        exp = self.pm.get_formats(include_all=False, importable=True,
-                                  exportable=False, canonical_format=False)
->>>>>>> 57adf3c8
 
         self.assertEqual(obs, exp)
 
     def test_get_formats_exportable_formats(self):
         obs = self.pm._exportable
-<<<<<<< HEAD
         exp = self.pm.get_formats(filter=self.pm.FormatFilters.EXPORTABLE)
 
         self.assertEqual(obs, exp)
@@ -122,29 +112,12 @@
         obs = self.pm._exportable
         exp = self.pm.get_formats(filter=self.pm.FormatFilters.EXPORTABLE |
                                   self.pm.FormatFilters.IMPORTABLE)
-=======
-        exp = self.pm.get_formats(include_all=False, importable=False,
-                                  exportable=True, canonical_format=False)
-
-        self.assertEqual(obs, exp)
-
-    def test_get_formats_canonical_formats(self):
-        obs = self.pm._canonical_formats
-        exp = self.pm.get_formats(include_all=False, importable=False,
-                                  exportable=False, canonical_format=True)
->>>>>>> 57adf3c8
 
         self.assertEqual(obs, exp)
 
     def test_get_formats_invalid(self):
-<<<<<<< HEAD
         with self.assertRaisesRegex(ValueError, "is not valid"):
             self.pm.get_formats(semantic_type='Random[Frequency]')
-=======
-        with self.assertRaisesRegex(ValueError, "cannot be included"):
-            self.pm.get_formats(include_all=True, importable=False,
-                                exportable=True, canonical_format=True)
->>>>>>> 57adf3c8
 
     # TODO: Need to determine the correct format to use for this test
     """
